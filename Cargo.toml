--- conflicted
+++ resolved
@@ -14,15 +14,12 @@
 enum-iterator = "0.6.0"
 cortex-m-log = { version = "0.6.1", features = ["log-integration"] }
 log = "0.4.8"
-<<<<<<< HEAD
 bit_field = "0.10.0"
 debounced-pin = "0.3.0"
-=======
 minimq = "0.1.0"
 heapless = "0.5.5"
 serde = {version = "1.0", features = ["derive"], default-features = false }
 serde-json-core = "0.1"
->>>>>>> cd63fa26
 
 shared-bus = { version = "0.2.0-alpha.1", features = ["cortex-m"] }
 
