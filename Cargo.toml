--- conflicted
+++ resolved
@@ -51,13 +51,8 @@
 encdec = { version = "0.9", default-features = false }
 crc-any = { version = "2.5.0", default-features = false }
 panic-persist = { version = "0.3", features = ["custom-panic-handler", "utf8"] }
-<<<<<<< HEAD
 miniconf = { version = "0.15", features = ["json-core", "derive", "postcard"]}
-miniconf_mqtt = "0.13"
-=======
-miniconf = { version = "0.13", features = ["json-core", "derive", "postcard"]}
 miniconf_mqtt = "0.15"
->>>>>>> 8d28ac55
 # Note: Keep `py/pyproject.toml` version in sync with the Minimq version used in FW.
 minimq = "0.9.0"
 w5500 = "0.5"
