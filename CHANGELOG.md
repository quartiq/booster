--- conflicted
+++ resolved
@@ -8,12 +8,9 @@
 
 ### Added
 * Support for different ethernet daughterboards using the ENC424J00 has been added.
-<<<<<<< HEAD
-* Support for static IP + netmask and gateway configuration
-=======
 * Serial port now supports TeraTerm + Putty
 * Serial port now supports backspacing
->>>>>>> 5be1fa50
+* Support for static IP + netmask and gateway configuration
 
 ### Changed
 * Removed custom `mutex` implementation in favor of leveraging `shared-bus`
