//! Definitions for Booster RF management channels.
//!
//! # Copyright
//! Copyright (C) 2020 QUARTIQ GmbH - All Rights Reserved
//! Unauthorized usage, editing, or copying is strictly prohibited.
//! Proprietary and confidential.
use crate::linear_transformation::LinearTransformation;
use ad5627::{self, Ad5627};
use ads7924::Ads7924;
use dac7571::Dac7571;
use max6642::Max6642;
use mcp3221::Mcp3221;
use microchip_24aa02e48::Microchip24AA02E48;

use super::{I2cBusManager, I2cProxy};
use crate::error::Error;
use embedded_hal::blocking::delay::DelayUs;
use stm32f4xx_hal::{
    self as hal,
    adc::config::SampleTime,
    gpio::{Analog, Floating, Input, Output, PullDown, PushPull},
    prelude::*,
};

use rtic::cyccnt::{Duration, Instant};

/// A structure representing power supply measurements of a channel.
pub struct SupplyMeasurements {
    pub v_p5v0mp: f32,
    pub i_p5v0ch: f32,
    pub i_p28v0ch: f32,
}

/// Represents the possible channel fault conditions.
#[derive(Debug, Copy, Clone, serde::Serialize)]
pub enum ChannelFault {
    OverTemperature,
    UnderTemperature,
    OverCurrent,
}

/// Represents the three power interlocks present on the device.
#[derive(Debug, Copy, Clone, serde::Serialize)]
pub enum Interlock {
    Input,
    Output,
    Reflected,
}

/// The current state of an RF channel.
#[derive(Debug, Copy, Clone)]
pub enum ChannelState {
    /// The channel has been blocked due to a fatal error condition.
    Blocked(ChannelFault),

    /// The channel output is disabled.
    Disabled,

    /// The channel is in the enabling process.
    Powerup(Instant),

    /// The channel is actively outputting.
    Enabled,

    /// The channel has tripped an interlock threshold. Outputs are disabled.
    Tripped(Interlock),

    /// The channel is in the process of shutting down.
    Powerdown(Instant),
}

impl serde::Serialize for ChannelState {
    fn serialize<S: serde::Serializer>(&self, serializer: S) -> Result<S::Ok, S::Error> {
        match *self {
            ChannelState::Blocked(_) => {
                serializer.serialize_unit_variant("ChannelState", 0, "Blocked")
            }
            ChannelState::Disabled => {
                serializer.serialize_unit_variant("ChannelState", 1, "Disabled")
            }
            ChannelState::Powerup(_) => {
                serializer.serialize_unit_variant("ChannelState", 2, "Powerup")
            }
            ChannelState::Enabled => {
                serializer.serialize_unit_variant("ChannelState", 3, "Enabled")
            }
            ChannelState::Tripped(Interlock::Input) => {
                serializer.serialize_unit_variant("ChannelState", 4, "Tripped(Input)")
            }
            ChannelState::Tripped(Interlock::Output) => {
                serializer.serialize_unit_variant("ChannelState", 4, "Tripped(Output)")
            }
            ChannelState::Tripped(Interlock::Reflected) => {
                serializer.serialize_unit_variant("ChannelState", 4, "Tripped(Reflected)")
            }
            ChannelState::Powerdown(_) => {
                serializer.serialize_unit_variant("ChannelState", 5, "Powerdown")
            }
        }
    }
}

struct StateMachine {
    state: ChannelState,
}

impl StateMachine {
    /// Construct a new state machine.
    pub fn new(state: ChannelState) -> StateMachine {
        Self { state }
    }

    /// Get the current state of the state machine.
    pub fn state(&self) -> ChannelState {
        self.state
    }

    /// Transition the state machine to a new state.
    pub fn transition(&mut self, new_state: ChannelState) -> Result<(), Error> {
        // Explicitly always allow the state machine to transition to the blocked state.
        if let ChannelState::Blocked(fault) = new_state {
            match self.state {
                ChannelState::Blocked(_) => {}
                _ => self.state = ChannelState::Blocked(fault),
            }
            return Ok(());
        }

        let new_state = match self.state {
            // It is never valid to transition out of the blocked state.
            ChannelState::Blocked(_) => return Err(Error::InvalidState),

            // It is only valid to transition from disabled into the power-up state.
            ChannelState::Disabled => match new_state {
                ChannelState::Disabled | ChannelState::Powerup(_) => new_state,
                _ => return Err(Error::InvalidState),
            },

            // During power up, it is only possible to transition to enabled or power-down.
            ChannelState::Powerup(_) => match new_state {
                ChannelState::Enabled | ChannelState::Powerdown(_) => new_state,
                _ => return Err(Error::InvalidState),
            },

            // When enabled, it is only possible to transition to powerdown or tripped.
            ChannelState::Enabled => match new_state {
                ChannelState::Enabled | ChannelState::Tripped(_) | ChannelState::Powerdown(_) => {
                    new_state
                }
                _ => return Err(Error::InvalidState),
            },

            // When powering down, it is only possible to finish the power-down process.
            ChannelState::Powerdown(_) => match new_state {
                ChannelState::Disabled => new_state,
                _ => return Err(Error::InvalidState),
            },

            // When tripped, it is only possible to re-enable or enter power-down.
            ChannelState::Tripped(_) => match new_state {
                ChannelState::Powerdown(_) | ChannelState::Enabled => new_state,
                _ => return Err(Error::InvalidState),
            },
        };

        self.state = new_state;
        Ok(())
    }
}

// Macro magic to generate an enum that looks like:
//
// ```rust
// pub enum AdcPins {
//     PA0(hal::gpio::gpioa::PA0<Analog>),
//     // ...
// }
//
// impl AdcPins {
//     pub fn pa0(pin: hal::gpio::gpioa::PA0<Analog>) -> Self {
//         AdcPins::PA0(pin)
//     }
//
//     pub fn convert(&self, adc: &mut hal::adc::Adc<hal::stm32::ADC3>, sample_time: SampleTime) -> u16 {
//         match self {
//             AdcPin::PA0(pin) => adc.convert(pin, sample_time)
//             // ...
//         }
//     }
// }
// ```
//
// This allows storing non-generic pin types into a single enumeration type.
macro_rules! adc_pins {
    (define: [$($pin:ident, $pin_lower:ident, $port:ident),*]) => {
        pub enum AdcPin {
            $(
             $pin(hal::gpio::$port::$pin<Analog>),
             )*
        }
    };

    (implement: $pin_defs:tt) => {
        impl AdcPin {
            adc_pins!(implement_convert: $pin_defs);
            adc_pins!(implement_new: $pin_defs);
        }
    };

    (implement_new: [$($pin:ident, $pin_lower:ident, $port:ident),*]) => {
        $(
        pub fn $pin_lower(pin: hal::gpio::$port::$pin<Analog>) -> Self {
            AdcPin::$pin(pin)
        }
        )*
    };

    (implement_convert: [$($pin:ident, $pin_lower:ident, $port:ident),*]) => {
        pub fn convert(&self, adc: &mut hal::adc::Adc<hal::stm32::ADC3>, sample_time: SampleTime) -> u16 {
            match self {
                $(
                 AdcPin::$pin(pin) => adc.convert(pin, sample_time),
                 )*
            }
        }
    };

    ($pin_defs:tt) => {
        adc_pins!(define: $pin_defs);
        adc_pins!(implement: $pin_defs);
    };
}
adc_pins!([
    PA0, pa0, gpioa, PA1, pa1, gpioa, PA2, pa2, gpioa, PA3, pa3, gpioa, PC0, pc0, gpioc, PC1, pc1,
    gpioc, PC2, pc2, gpioc, PC3, pc3, gpioc, PF3, pf3, gpiof, PF4, pf4, gpiof, PF5, pf5, gpiof,
    PF6, pf6, gpiof, PF7, pf7, gpiof, PF8, pf8, gpiof, PF9, pf9, gpiof, PF10, pf10, gpiof
]);

/// A collection of analog pins (ADC channels) associated with an RF channel.
pub struct AnalogPins {
    pub tx_power: AdcPin,
    pub reflected_power: AdcPin,
}

impl AnalogPins {
    /// Create a new analog pin structure.
    ///
    /// # Args
    /// * `tx_power` - The pin to use for measuring transmitted power.
    /// * `reflected_power` - The pin to use for measuring reflected power.
    pub fn new(tx_power: AdcPin, reflected_power: AdcPin) -> Self {
        Self {
            tx_power,
            reflected_power,
        }
    }
}

/// Represents all of the I2C devices on the bus for a single RF channel.
pub struct Devices {
    interlock_thresholds_dac: Ad5627<I2cProxy>,
    input_power_adc: Mcp3221<I2cProxy>,
    temperature_monitor: Max6642<I2cProxy>,
    bias_dac: Dac7571<I2cProxy>,
    power_monitor: Ads7924<I2cProxy>,
    pub eui48: Microchip24AA02E48<I2cProxy>,
}

impl Devices {
    /// Check if an RF channel is available and construct devices for it.
    ///
    /// # Note
    /// This function will and probe devices on the RF channel to see if the module is installed.
    ///
    /// # Args
    /// * `manager` - The I2C bus manager used interfacing with devices on the I2C bus.
    /// * `control_pins` - The pins used for interacting with the RF channel.
    /// * `delay` - A means of delaying during initialization.
    ///
    /// # Returns
    /// An option containing the devices if they were discovered on the bus. If any device did not
    /// properly enumerate, the option will be empty.
    fn new(manager: &'static I2cBusManager, delay: &mut impl DelayUs<u8>) -> Option<Self> {
        // The ADS7924 and DAC7571 are present on the booster mainboard, so instantiation
        // and communication should never fail.
        let mut dac7571 = Dac7571::default(manager.acquire_i2c());

        // Ensure the bias DAC is placing the RF amplifier in pinch off (disabled).
        dac7571.set_voltage(3.2).expect("Bias DAC did not respond");

        // Verify we can communicate with the power monitor.
        let mut ads7924 = Ads7924::default(manager.acquire_i2c(), delay)
            .expect("Power monitor did not enumerate");
        ads7924
            .get_voltage(ads7924::Channel::Three)
            .expect("Power monitor did not respond");

        // Configure alarm thresholds for the P5V0_MP signal.
        ads7924
            .set_thresholds(ads7924::Channel::Three, 0.0, 5.5 / 2.5)
            .expect("Power monitor failed to set thresholds");

        // Verify that there is no active alarm condition.
        assert!(ads7924.clear_alarm().expect("Failed to clear alarm") == 0);

        if let Ok(ad5627) = Ad5627::default(manager.acquire_i2c()) {
            if let Ok(eui48) = Microchip24AA02E48::new(manager.acquire_i2c()) {
                // Query devices on the RF module to verify they are present.
                let mut max6642 = Max6642::att94(manager.acquire_i2c());
                if let Err(_) = max6642.get_remote_temperature() {
                    return None;
                }

                let mut mcp3221 = Mcp3221::default(manager.acquire_i2c());
                if let Err(_) = mcp3221.get_voltage() {
                    return None;
                }

                return Some(Self {
                    interlock_thresholds_dac: ad5627,
                    input_power_adc: mcp3221,
                    temperature_monitor: max6642,
                    bias_dac: dac7571,
                    power_monitor: ads7924,
                    eui48: eui48,
                });
            }
        }

        None
    }
}

/// Represents the control and status pins for an RF channel.
pub struct ChannelPins {
    enable_power: hal::gpio::gpiod::PD<Output<PushPull>>,

    // The alert and input overdrive pins have external pull resistors, so we don't need to pull
    // them internally.
    pub alert: hal::gpio::gpiod::PD<Input<Floating>>,

    pub reflected_overdrive: hal::gpio::gpioe::PE<Input<Floating>>,

    // There are no pullup/pulldown resistors on this input, so we will pull it down internally.
    pub output_overdrive: hal::gpio::gpioe::PE<Input<PullDown>>,

    signal_on: hal::gpio::gpiog::PG<Output<PushPull>>,

    adc_pins: AnalogPins,
}

impl ChannelPins {
    /// Construct new set of control pins.
    ///
    /// # Args
    /// * `enable_power` - An output pin used to power up the RF channel.
    /// * `alert` - An input pin monitoring the status of the RF power module. This is connected to
    ///   the ADS7924 alert output.
    /// * `reflected_overdrive` - An input pin that indicates an input overdrive.
    /// * `output_overdrive` - An input pin that indicates an output overdrive.
    /// * `signal_on` - An output pin that is set high to enable output signal amplification.
    /// * `adc_pins` - The AnalogPins that are associated with the channel.
    pub fn new(
        enable_power: hal::gpio::gpiod::PD<Output<PushPull>>,
        alert: hal::gpio::gpiod::PD<Input<Floating>>,
        reflected_overdrive: hal::gpio::gpioe::PE<Input<Floating>>,
        output_overdrive: hal::gpio::gpioe::PE<Input<PullDown>>,
        signal_on: hal::gpio::gpiog::PG<Output<PushPull>>,
        adc_pins: AnalogPins,
    ) -> Self {
        let mut pins = Self {
            enable_power,
            alert,
            reflected_overdrive,
            output_overdrive,
            signal_on,
            adc_pins,
        };

        pins.power_down_channel();

        pins
    }

    /// Power down a channel.
    fn power_down_channel(&mut self) {
        self.signal_on.set_low().unwrap();
        self.enable_power.set_low().unwrap();
    }
}

/// Represents a means of interacting with an RF output channel.
pub struct RfChannel {
    pub i2c_devices: Devices,
    pub pins: ChannelPins,
    output_interlock_threshold: f32,
    reflected_interlock_threshold: f32,
    bias_voltage: f32,
    input_power_transform: LinearTransformation,
    reflected_power_transform: LinearTransformation,
    output_power_transform: LinearTransformation,
    state_machine: StateMachine,
}

impl RfChannel {
    /// Construct a new RF channel.
    ///
    /// # Note
    /// This function attempts to detect an installed RF module.
    ///
    /// # Args
    /// * `manager` - The manager that controls the shared I2C bus used for RF module devices.
    /// * `control_pins` - The control and status pins associated with the channel.
    /// * `delay` - A means of delaying during setup.
    ///
    /// # Returns
    /// An option containing an RfChannel if a channel was discovered on the bus. None otherwise.
    pub fn new(
        manager: &'static I2cBusManager,
        control_pins: ChannelPins,
        delay: &mut impl DelayUs<u8>,
    ) -> Option<Self> {
        // Attempt to instantiate the I2C devices on the channel.
        match Devices::new(manager, delay) {
            Some(devices) => {
                let mut channel = Self {
                    i2c_devices: devices,
                    pins: control_pins,
                    output_interlock_threshold: f32::NAN,
                    reflected_interlock_threshold: f32::NAN,
                    bias_voltage: -3.2,

                    // When operating at 100MHz, the power detectors specify the following output
                    // characteristics for -10 dBm to 10 dBm (the equation uses slightly different coefficients
                    // for different power levels and frequencies):
                    //
                    // dBm = V(Vout) / .035 V/dB - 35.6 dBm
                    //
                    // All of the power meters are preceded by attenuators which are incorporated in
                    // the offset.
                    output_power_transform: LinearTransformation::new(
                        1.0 / 0.035,
                        -35.6 + 19.8 + 10.0,
                    ),

                    // The input power and reflected power detectors are then passed through an
                    // op-amp with gain 1.5x - this modifies the slope from 35mV/dB to 52.5mV/dB
                    input_power_transform: LinearTransformation::new(1.5 / 0.035, -35.6 + 8.9),
                    reflected_power_transform: LinearTransformation::new(
                        1.5 / 0.035,
                        -35.6 + 19.8 + 10.0,
                    ),

                    // TODO: Set the initial state based on NVM-based settings.
                    state_machine: StateMachine::new(ChannelState::Disabled),
                };

                channel.set_interlock_thresholds(0.0, 0.0).unwrap();
                channel.set_bias(-3.2).unwrap();

                // Configure alerts/alarms for the power monitor.

                // Ensure that P5V0MP remains within +/- 500mV of the specified voltage. Note that
                // the 5V rail is divided by 2.5 before entering the ADC.
                channel
                    .i2c_devices
                    .power_monitor
                    .set_thresholds(ads7924::Channel::Three, 0.0, 5.5 / 2.5)
                    .unwrap();

                channel.i2c_devices.power_monitor.clear_alarm().unwrap();

                Some(channel)
            }
            None => None,
        }
    }

    /// Set the interlock thresholds for the channel.
    ///
    /// # Args
    /// * `output_power` - The dBm interlock threshold to configure for the output power.
    /// * `reflected_power` - The dBm interlock threshold to configure for reflected power.
    pub fn set_interlock_thresholds(
        &mut self,
        output_power: f32,
        reflected_power: f32,
    ) -> Result<(), Error> {
        match self.i2c_devices.interlock_thresholds_dac.set_voltage(
            self.reflected_power_transform.invert(reflected_power),
            ad5627::Dac::A,
        ) {
            Err(ad5627::Error::Range) => return Err(Error::Bounds),
            Err(ad5627::Error::I2c(_)) => return Err(Error::Interface),
            Ok(voltage) => {
                self.reflected_interlock_threshold = self.reflected_power_transform.map(voltage);
            }
        }

        match self.i2c_devices.interlock_thresholds_dac.set_voltage(
            self.output_power_transform.invert(output_power),
            ad5627::Dac::B,
        ) {
            Err(ad5627::Error::Range) => return Err(Error::Bounds),
            Err(ad5627::Error::I2c(_)) => return Err(Error::Interface),
            Ok(voltage) => {
                self.output_interlock_threshold = self.output_power_transform.map(voltage);
            }
        }

        Ok(())
    }

    fn check_faults(&mut self) -> Option<ChannelFault> {
        let temperature = self.get_temperature();
        if temperature > 60.0 {
            Some(ChannelFault::OverTemperature)
        } else if temperature < 5.0 {
            Some(ChannelFault::UnderTemperature)
        } else if self.pins.alert.is_low().unwrap() {
            Some(ChannelFault::OverCurrent)
        } else {
            None
        }
    }

    /// Update the current state of the RF channel.
    ///
    /// # Note
    /// This must be called periodically to facilitate enabling a channel.
    pub fn update(&mut self) -> Result<(), Error> {
        // Check potential fault conditions.
        if let Some(fault) = self.check_faults() {
            // Latch the fault condition.
            self.state_machine
                .transition(ChannelState::Blocked(fault))
                .unwrap();

            // Power off the channel if it was powered on.
            if self.pins.enable_power.is_high().unwrap() {
                self.start_disable();
            }
        }

        match self.state_machine.state() {
            ChannelState::Powerup(start_time) => {
                // The LM3880 requires 180ms to power up all supplies on the channel. We add an
                // additional 20ms margin.

                // TODO: Replace constant definition of CPU frequency here.
                if start_time.elapsed() > Duration::from_cycles(200 * (168_000_000 / 1000)) {
                    self.finalize_enable()?;
                }
            }

            ChannelState::Powerdown(start_time) => {
                // Note that we use 500ms here due to the worst-case power-sequencing operation of
                // the LM3880 that occurs when a channel is disabled immediately after enable. In
                // this case, the LM3880 will require 180ms to power up the channel, 120ms to
                // stabilize, and then 180ms to power down the channel.

                // TODO: Replace constant definition of CPU frequency here.
                if start_time.elapsed() > Duration::from_cycles(500 * (168_000_000 / 1000)) {
                    self.state_machine
                        .transition(ChannelState::Disabled)
                        .unwrap();
                }
            }

            ChannelState::Enabled => {
                // We explicitly only check for overdrive conditions once the channel has been
                // fully enabled.
                if let Some(trip_source) = self.get_overdrive_source() {
                    // Manually disable the ON_OFFn net - this may be a software-initiated
                    // interlock
                    self.pins.signal_on.set_low().unwrap();
                    self.state_machine
                        .transition(ChannelState::Tripped(trip_source))
                        .unwrap();
                }
            }

            // There's no active transitions in the following states.
            ChannelState::Disabled | ChannelState::Blocked(_) | ChannelState::Tripped(_) => {}
        }

        Ok(())
    }

    fn get_overdrive_source(&mut self) -> Option<Interlock> {
        let reflected_overdrive = self.pins.reflected_overdrive.is_high().unwrap();
        let output_overdrive = self.pins.output_overdrive.is_high().unwrap();

        // The schematic indicates the maximum input power is 25dBm. We'll use 20dBm to provide
        // a safety margin.
        let input_overdrive = self.get_input_power() > 20.0;

        if input_overdrive {
            Some(Interlock::Input)
        } else if output_overdrive {
            Some(Interlock::Output)
        } else if reflected_overdrive {
            Some(Interlock::Reflected)
        } else {
            None
        }
    }

    /// Start the enable process for channel and power it up.
    pub fn start_enable(&mut self) -> Result<(), Error> {
        // If we are just tripped, we can re-enable the channel by cycling the ON_OFFn input.
        if let ChannelState::Tripped(_) = self.state_machine.state() {
            return self.finalize_enable();
        }

        // We will be starting the supply sequencer for the RF channel power rail. This will take
        // some time. We can't set the bias DAC until those supplies have stabilized.
        self.state_machine
            .transition(ChannelState::Powerup(Instant::now()))?;

        // Place the bias DAC to drive the RF amplifier into pinch-off during the power-up process.
        self.i2c_devices
            .bias_dac
            .set_voltage(3.2)
            .expect("Failed to disable RF bias voltage");

        // Start the LM3880 power supply sequencer.
        self.pins.enable_power.set_high().unwrap();
        Ok(())
    }

    /// Finalize the enable process once all RF channel supplies have enabled.
    fn finalize_enable(&mut self) -> Result<(), Error> {
        // It is only valid to finish the enable process if the channel is powered.
        if self.pins.enable_power.is_low().unwrap() {
            return Err(Error::InvalidState);
        }

        // It is not valid to enable the channel while the interlock thresholds are low. Due to
        // hardware configurations, it is possible that this would result in a condition where the
        // interlock is never tripped even though the output is exceeding the interlock threshold.
        // As a workaround, we need to ensure that the interlock level is above the output power
        // detector level. When RF is disabled, the power detectors output a near-zero value, so
        // 100mV should be a sufficient level.
        if (self.reflected_interlock_threshold < self.reflected_power_transform.map(0.100))
            || (self.output_interlock_threshold < self.output_power_transform.map(0.100))
        {
            self.start_disable();
            return Err(Error::Invalid);
        }

        self.i2c_devices
            .bias_dac
            .set_voltage(-1.0 * self.bias_voltage)
            .expect("Failed to configure RF bias voltage");

        self.pins.signal_on.set_high().unwrap();

        self.state_machine
            .transition(ChannelState::Enabled)
            .expect("Invalid state transition");

        Ok(())
    }

    /// Disable the channel and power it off.
    pub fn start_disable(&mut self) {
        let channel_was_powered = self.pins.enable_power.is_high().unwrap();

        // The RF channel may be unconditionally disabled at any point to aid in preventing damage.
        // The effect of this is that we must assume worst-case power-down timing, which increases
        // the time until we can enable a channel after a power-down.
        self.pins.signal_on.set_low().unwrap();

        // Set the bias DAC output into pinch-off.
        self.i2c_devices
            .bias_dac
            .set_voltage(3.2)
            .expect("Failed to disable RF bias voltage");

        self.pins.enable_power.set_low().unwrap();

        if channel_was_powered {
            // Only update the channel state if the channel has not latched an error.
            match self.state_machine.state() {
                ChannelState::Blocked(_) => {}
                _ => self
                    .state_machine
                    .transition(ChannelState::Powerdown(Instant::now()))
                    .expect("Failed to enter power-down"),
            }
        }
    }

    /// Get the temperature of the channel in celsius.
    pub fn get_temperature(&mut self) -> f32 {
        self.i2c_devices
            .temperature_monitor
            .get_remote_temperature()
            .unwrap()
    }

    /// Set the bias of the channel.
    ///
    /// # Args
    /// * `bias_voltage` - The desired bias voltage on the RF amplification transitor.
    pub fn set_bias(&mut self, bias_voltage: f32) -> Result<(), Error> {
        // The bias voltage is the inverse of the DAC output voltage.
        let bias_voltage = -1.0 * bias_voltage;

        match self.i2c_devices.bias_dac.set_voltage(bias_voltage) {
            Err(dac7571::Error::Bounds) => return Err(Error::Bounds),
            Err(_) => panic!("Failed to set DAC bias voltage"),
            Ok(voltage) => {
                self.bias_voltage = -voltage;
            }
        };

        Ok(())
    }

    /// Get current power supply measurements from the channel.
    ///
    /// # Returns
    /// The most recent power supply measurements of the channel.
    pub fn get_supply_measurements(&mut self) -> SupplyMeasurements {
        // The P5V0 rail goes through a resistor divider of 15K -> 10K. This corresponds with a 2.5x
        // reduction in measured voltage.
        let p5v_voltage = self
            .i2c_devices
            .power_monitor
            .get_voltage(ads7924::Channel::Three)
            .unwrap();
        let v_p5v0mp = p5v_voltage * 2.5;

        let i_p28v0ch = self.measure_p28v_current(false);

        // The P5V current is sensed across a 100mOhm resistor with 100 Ohm input resistance. The
        // output resistance on the current sensor is 6.2K Ohm.
        //
        // From the LT6106 (current monitor) datasheet:
        // Vout = Vsns * Rout / Rin
        //
        // Given:
        // Vsns = Isns * Rsns
        // Rsns = 100m Ohm
        // Rin = 100 Ohm
        // Rout = 6.2K Ohm
        //
        // Vout = Isns * Rsns * Rout / Rin
        // Isns = (Vout * Rin) / Rsns / Rout
        let p5v_rail_current_sense = self
            .i2c_devices
            .power_monitor
            .get_voltage(ads7924::Channel::One)
            .unwrap();
        let i_p5v0ch = p5v_rail_current_sense * (100.0 / 0.100 / 6200.0);

        SupplyMeasurements {
            v_p5v0mp,
            i_p28v0ch,
            i_p5v0ch,
        }
    }

    fn measure_p28v_current(&mut self, force_update: bool) -> f32 {
        // The 28V current is sensed across a 100mOhm resistor with 100 Ohm input resistance. The
        // output resistance on the current sensor is 4.3K Ohm.
        //
        // From the LT6106 (current monitor) datasheet:
        // Vout = Vsns * Rout / Rin
        //
        // Given:
        // Vsns = Isns * Rsns
        // Rsns = 100m Ohm
        // Rin = 100 Ohm
        // Rout = 4.3K Ohm
        //
        // Vout = Isns * Rsns * Rout / Rin
        // Isns = (Vout * Rin) / Rsns / Rout

        let p28v_rail_current_sense = if force_update {
            // Force the power monitor to make a new reading.
            self
            .i2c_devices
            .power_monitor
            .measure_voltage(ads7924::Channel::Zero)
            .unwrap()
        } else {
            // Read the cached (scanned) ADC measurement from the monitor.
            self
            .i2c_devices
            .power_monitor
            .get_voltage(ads7924::Channel::Zero)
            .unwrap()
        };

        p28v_rail_current_sense * (100.0 / 0.100 / 4300.0)
    }

    /// Get the current input power measurement.
    ///
    /// # Returns
    /// The input power in dBm.
    pub fn get_input_power(&mut self) -> f32 {
        let voltage = self.i2c_devices.input_power_adc.get_voltage().unwrap();

        self.input_power_transform.map(voltage)
    }

    /// Get the current reflected power measurement.
    ///
    /// # Args
    /// * `adc` - The ADC to use for performing the measurement.
    ///
    /// # Returns
    /// The reflected power in dBm.
    pub fn get_reflected_power(&mut self, mut adc: &mut hal::adc::Adc<hal::stm32::ADC3>) -> f32 {
        let sample = self
            .pins
            .adc_pins
            .reflected_power
            .convert(&mut adc, SampleTime::Cycles_480);
        let voltage = adc.sample_to_millivolts(sample) as f32 / 1000.0;

        self.reflected_power_transform.map(voltage)
    }

    /// Get the current output power measurement.
    ///
    /// # Args
    /// * `adc` - The ADC to use for performing the measurement.
    ///
    /// # Returns
    /// The output power in dBm.
    pub fn get_output_power(&mut self, mut adc: &mut hal::adc::Adc<hal::stm32::ADC3>) -> f32 {
        let sample = self
            .pins
            .adc_pins
            .tx_power
            .convert(&mut adc, SampleTime::Cycles_480);
        let voltage = adc.sample_to_millivolts(sample) as f32 / 1000.0;

        self.output_power_transform.map(voltage)
    }

    /// Get the current output power interlock threshold.
    ///
    /// # Returns
    /// The current output interlock threshold in dBm.
    pub fn get_output_interlock_threshold(&self) -> f32 {
        self.output_interlock_threshold
    }

    /// Get the current reflected power interlock threshold.
    ///
    /// # Returns
    /// The current reflected interlock threshold in dBm.
    pub fn get_reflected_interlock_threshold(&self) -> f32 {
        self.output_interlock_threshold
    }

    /// Get the current bias voltage programmed to the RF amplification transistor.
    pub fn get_bias_voltage(&self) -> f32 {
        self.bias_voltage
    }

<<<<<<< HEAD
    pub fn tune_bias(&mut self, desired_current: f32) -> Result<(f32, f32), Error> {
        // TODO: Verify the channel is fully enabled before starting the bias tuning algorithm.
        if self.pins.enable_power.is_low().unwrap() {
            return Err(Error::InvalidState);
        }

        // Booster schematic indicates the regulator is configured to supply up to 550mA. We will
        // bound at 500mA for safety.
        if desired_current < 0.0 || desired_current > 0.500 {
            return Err(Error::Bounds);
        }

        // Disable the RF input during the test.
        self.pins.signal_on.set_low().unwrap();

        // Place the RF channel into pinch-off to start.
        let mut bias_voltage = -3.2;
        self.set_bias(bias_voltage).unwrap();
        let mut last_current = self.measure_p28v_current(true);

        // First, increase the bias voltage until we overshoot the desired set current by a small
        // margin.
        while last_current  < desired_current {
            // Slowly bring the bias voltage up in steps of 20mV until the desired drain current is
            // achieved.
            bias_voltage = bias_voltage + 0.020;
            if bias_voltage >= 0.0 {
                return Err(Error::Invalid)
            }

            self.set_bias(bias_voltage).unwrap();

            // Re-measure the drain current.
            let new_current = self.measure_p28v_current(true);

            // Check that the LDO did not enter fold-back.
            // TODO: Verify the fold-back threshold
            if last_current - new_current > 0.001 {
                return Err(Error::Invalid)
            }
        }

        // Next, decrease the bias voltage until we drop back below the desired set point.
        while last_current > desired_current {

            // Decrease the bias voltage in 1mV steps to decrease the drain current marginally.
            bias_voltage = bias_voltage - 0.001;
            if bias_voltage <= -3.2 {
                return Err(Error::Invalid);
            }

            // Set the new bias and re-measure the drain current.
            self.set_bias(bias_voltage).unwrap();
            last_current = self.measure_p28v_current(true);
        }

        // Re-enable the RF input.
        self.pins.signal_on.set_high().unwrap();

        // Note that we're returning the actual bias voltage as calculated by the DAC as opposed to
        // the voltage we used in the algorithm because the voltage reported by the DAC is more
        // accurate.
        Ok((self.bias_voltage, last_current))
=======
    pub fn get_state(&self) -> ChannelState {
        self.state_machine.state()
>>>>>>> 18ec8111
    }
}<|MERGE_RESOLUTION|>--- conflicted
+++ resolved
@@ -865,7 +865,19 @@
         self.bias_voltage
     }
 
-<<<<<<< HEAD
+    /// Get the current state of the channel.
+    pub fn get_state(&self) -> ChannelState {
+        self.state_machine.state()
+    }
+
+    /// Tune the RF amplifier bias current.
+    ///
+    /// # Args
+    /// * `desired_current` - The desired RF amplifier drain current.
+    ///
+    /// # Returns
+    /// A tuple of (Vgs, Ids) where Vgs is the bias voltage on the amplifier gate. Ids is the actual
+    /// drain current achieved.
     pub fn tune_bias(&mut self, desired_current: f32) -> Result<(f32, f32), Error> {
         // TODO: Verify the channel is fully enabled before starting the bias tuning algorithm.
         if self.pins.enable_power.is_low().unwrap() {
@@ -929,9 +941,5 @@
         // the voltage we used in the algorithm because the voltage reported by the DAC is more
         // accurate.
         Ok((self.bias_voltage, last_current))
-=======
-    pub fn get_state(&self) -> ChannelState {
-        self.state_machine.state()
->>>>>>> 18ec8111
     }
 }