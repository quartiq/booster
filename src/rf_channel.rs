//! Definitions for Booster RF management channels.
//!
//! # Copyright
//! Copyright (C) 2020 QUARTIQ GmbH - All Rights Reserved
//! Unauthorized usage, editing, or copying is strictly prohibited.
//! Proprietary and confidential.
use ad5627::{self, Ad5627};
use ads7924::Ads7924;
use dac7571::Dac7571;
use max6642::Max6642;
use mcp3221::Mcp3221;
use microchip_24aa02e48::Microchip24AA02E48;

use super::{BusManager, BusProxy, I2C};
use crate::error::Error;
use stm32f4xx_hal::{
    self as hal,
    adc::config::SampleTime,
    gpio::{Analog, Floating, Input, Output, PullDown, PushPull},
    prelude::*,
};

// Convenience type definition for all I2C devices on the bus.
type I2cDevice = BusProxy<I2C>;

/// A structure representing power measurements of a channel.
pub struct PowerMeasurements {
    pub v_p5v0mp: f32,
    pub i_p5v0ch: f32,
    pub i_p28v0ch: f32,
}


// Macro magic to generate an enum that looks like:
//
// ```rust
// pub enum AdcPins {
//     PA0(hal::gpio::gpioa::PA0<Analog>),
//     // ...
// }
//
// impl AdcPins {
//     pub fn pa0(pin: hal::gpio::gpioa::PA0<Analog>) -> Self {
//         AdcPins::PA0(pin)
//     }
//
//     pub fn convert(&self, adc: &mut hal::adc::Adc<hal::stm32::ADC3>, sample_time: SampleTime) -> u16 {
//         match self {
//             AdcPin::PA0(pin) => adc.convert(pin, sample_time)
//             // ...
//         }
//     }
// }
// ```
//
// This allows storing non-generic pin types into a single enumeration type.
macro_rules! adc_pins {
    (define: [$($pin:ident, $pin_lower:ident, $port:ident),*]) => {
        pub enum AdcPin {
            $(
             $pin(hal::gpio::$port::$pin<Analog>),
             )*
        }
    };

    (implement: $pin_defs:tt) => {
        impl AdcPin {
            adc_pins!(implement_convert: $pin_defs);
            adc_pins!(implement_new: $pin_defs);
        }
    };

    (implement_new: [$($pin:ident, $pin_lower:ident, $port:ident),*]) => {
        $(
        pub fn $pin_lower(pin: hal::gpio::$port::$pin<Analog>) -> Self {
            AdcPin::$pin(pin)
        }
        )*
    };

    (implement_convert: [$($pin:ident, $pin_lower:ident, $port:ident),*]) => {
        pub fn convert(&self, adc: &mut hal::adc::Adc<hal::stm32::ADC3>, sample_time: SampleTime) -> u16 {
            match self {
                $(
                 AdcPin::$pin(pin) => adc.convert(pin, sample_time),
                 )*
            }
        }
    };

    ($pin_defs:tt) => {
        adc_pins!(define: $pin_defs);
        adc_pins!(implement: $pin_defs);
    };
}
adc_pins!([
    PA0, pa0, gpioa, PA1, pa1, gpioa, PA2, pa2, gpioa, PA3, pa3, gpioa, PC0, pc0, gpioc, PC1, pc1,
    gpioc, PC2, pc2, gpioc, PC3, pc3, gpioc, PF3, pf3, gpiof, PF4, pf4, gpiof, PF5, pf5, gpiof,
    PF6, pf6, gpiof, PF7, pf7, gpiof, PF8, pf8, gpiof, PF9, pf9, gpiof, PF10, pf10, gpiof
]);

/// A collection of analog pins (ADC channels) associated with an RF channel.
pub struct AnalogPins {
    pub tx_power: AdcPin,
    pub reflected_power: AdcPin,
}

impl AnalogPins {
    /// Create a new analog pin structure.
    ///
    /// # Args
    /// * `tx_power` - The pin to use for measuring transmitted power.
    /// * `reflected_power` - The pin to use for measuring reflected power.
    pub fn new(tx_power: AdcPin, reflected_power: AdcPin) -> Self {
        Self {
            tx_power,
            reflected_power,
        }
    }
}

/// Represents all of the I2C devices on the bus for a single RF channel.
pub struct Devices {
    interlock_thresholds_dac: Ad5627<I2cDevice>,
    input_power_adc: Mcp3221<I2cDevice>,
    temperature_monitor: Max6642<I2cDevice>,
    bias_dac: Dac7571<I2cDevice>,
    power_monitor: Ads7924<I2cDevice>,
    pub eui48: Microchip24AA02E48<I2cDevice>,
}

impl Devices {
    /// Check if an RF channel is available and construct devices for it.
    ///
    /// # Note
    /// This function will and probe devices on the RF channel to see if the module is installed.
    ///
    /// # Args
    /// * `manager` - The I2C bus manager used interfacing with devices on the I2C bus.
    /// * `control_pins` - The pins used for interacting with the RF channel.
    ///
    /// # Returns
    /// An option containing the devices if they were discovered on the bus. If any device did not
    /// properly enumerate, the option will be empty.
    fn new(manager: &'static BusManager) -> Option<Self> {
        // The ADS7924 and DAC7571 are present on the booster mainboard, so instantiation
        // and communication should never fail.
        let mut dac7571 = Dac7571::default(manager.acquire());

        // Ensure the bias DAC is placing the RF amplifier in pinch off (disabled).
        dac7571.set_voltage(3.3).expect("Bias DAC did not respond");

        // Verify we can communicate with the power monitor.
        let mut ads7924 =
            Ads7924::default(manager.acquire()).expect("Power monitor did not enumerate");
        ads7924
            .get_voltage(ads7924::Channel::Three)
            .expect("Power monitor did not respond");

        if let Ok(ad5627) = Ad5627::default(manager.acquire()) {
            if let Ok(eui48) = Microchip24AA02E48::new(manager.acquire()) {
                // Query devices on the RF module to verify they are present.
                let mut max6642 = Max6642::att94(manager.acquire());
                if let Err(_) = max6642.get_remote_temperature() {
                    return None;
                }

                let mut mcp3221 = Mcp3221::default(manager.acquire());
                if let Err(_) = mcp3221.get_voltage() {
                    return None;
                }

                return Some(Self {
                    interlock_thresholds_dac: ad5627,
                    input_power_adc: mcp3221,
                    temperature_monitor: max6642,
                    bias_dac: dac7571,
                    power_monitor: ads7924,
                    eui48: eui48,
                });
            }
        }

        None
    }
}

/// Represents the control and status pins for an RF channel.
pub struct ChannelPins {
    enable_power: hal::gpio::gpiod::PD<Output<PushPull>>,

    // The alert and input overdrive pins have external pull resistors, so we don't need to pull
<<<<<<< HEAD
    // them internall.
    pub alert: hal::gpio::gpiod::PD<Input<Floating>>,

    pub input_overdrive: hal::gpio::gpioe::PE<Input<Floating>>,
=======
    // them internally.
    alert_pin: hal::gpio::gpiod::PD<Input<Floating>>,
    input_overdrive_pin: hal::gpio::gpioe::PE<Input<Floating>>,
>>>>>>> 27f2b500

    // There are no pullup/pulldown resistors on this input, so we will pull it down internally.
    pub output_overdrive: hal::gpio::gpioe::PE<Input<PullDown>>,

    signal_on: hal::gpio::gpiog::PG<Output<PushPull>>,

    adc_pins: AnalogPins,
}

impl ChannelPins {
    /// Construct new set of control pins.
    ///
    /// # Args
    /// * `enable_power_pin` - An output pin used to power up the RF channel.
    /// * `alert_pin` - An input pin monitoring the status of the RF power module. This is connected
    ///   to the ADS7924 alert output.
    /// * `input_overdrive_pin` - An input pin that indicates an input overdrive.
    /// * `output_overdrive_pin` - An input pin that indicates an output overdrive.
    /// * `signal_on_pin` - An output pin that is set high to enable output signal amplification.
    /// * `adc_pins` - The AnalogPins that are associated with the channel.
    pub fn new(
        enable_power: hal::gpio::gpiod::PD<Output<PushPull>>,
        alert: hal::gpio::gpiod::PD<Input<Floating>>,
        input_overdrive: hal::gpio::gpioe::PE<Input<Floating>>,
        output_overdrive: hal::gpio::gpioe::PE<Input<PullDown>>,
        signal_on: hal::gpio::gpiog::PG<Output<PushPull>>,
        adc_pins: AnalogPins,
    ) -> Self {
        let mut pins = Self {
            enable_power,
            alert,
            input_overdrive,
            output_overdrive,
            signal_on,
            adc_pins,
        };

        pins.power_down_channel();

        pins
    }

    /// Power down a channel.
    fn power_down_channel(&mut self) {
        self.signal_on.set_low().unwrap();
        self.enable_power.set_low().unwrap();
    }
}

/// Represents a means of interacting with an RF output channel.
pub struct RfChannel {
    pub i2c_devices: Devices,
    pub pins: ChannelPins,
    output_interlock_threshold: f32,
    reflected_interlock_threshold: f32,
    bias_voltage: f32,
}

impl RfChannel {
    /// Construct a new RF channel.
    ///
    /// # Note
    /// This function attempts to detect an installed RF module.
    ///
    /// # Args
    /// * `manager` - The manager that controls the shared I2C bus used for RF module devices.
    /// * `control_pins` - The control and status pins associated with the channel.
    ///
    /// # Returns
    /// An option containing an RfChannel if a channel was discovered on the bus. None otherwise.
    pub fn new(manager: &'static BusManager, control_pins: ChannelPins) -> Option<Self> {
        // Attempt to instantiate the I2C devices on the channel.
        match Devices::new(manager) {
            // TODO: Configure alerts/alarms for the power monitor.
            Some(devices) => Some(Self {
                i2c_devices: devices,
                pins: control_pins,
                output_interlock_threshold: -100.0,
                reflected_interlock_threshold: -100.0,
                bias_voltage: -3.3,
            }),
            None => None,
        }
    }

    /// Set the interlock thresholds for the channel.
    ///
    /// # Args
    /// * `output` - The dBm interlock threshold to configure for the output power.
    /// * `reflected` - The dBm interlock threshold to configure for reflected power.
    pub fn set_interlock_thresholds(&mut self, output: f32, reflected: f32) -> Result<(), Error> {
        // When operating at 100MHz, the power detectors specify the following output
        // characteristics for -10 dBm to 10 dBm (the equation uses slightly different coefficients
        // for different power levels and frequencies):
        //
        // dBm = V(Vout) / .035 V/dB - 35.6 dBm
        //
        // Because we're comparing the output of the detector with an analog comparator, we need to
        // scale the provided power thresholds into analog voltages comparable to the output of the
        // detectors. To accomplish this, we invert the equation.
        //
        // Additionally, the output coupler has an additional 20dB attenuation followed by a 10dB
        // attenuator before hitting the power monitor. This increases the y-intercept from -35.6
        // dBm to -5.6 dBm.

        // The reflected power detector is then passed through an op-amp with gain 1.5x - this
        // modifies the slope from 35mV/dB to 52.5mV/dB
        let voltage = (reflected + 5.6) * 0.0525;
        match self
            .i2c_devices
            .interlock_thresholds_dac
            .set_voltage(voltage, ad5627::Dac::A)
        {
            Err(ad5627::Error::Range) => return Err(Error::Bounds),
            Err(ad5627::Error::I2c(_)) => return Err(Error::Interface),
            Ok(voltage) => {
                self.reflected_interlock_threshold = voltage / 0.0525 + 35.6;
            }
        }

        // The output power detector passes through an op-amp with unity gain (1.0x) - the power
        // detector equation is not modified.
        let voltage = (output + 5.6) * 0.035;
        match self
            .i2c_devices
            .interlock_thresholds_dac
            .set_voltage(voltage, ad5627::Dac::B)
        {
            Err(ad5627::Error::Range) => return Err(Error::Bounds),
            Err(ad5627::Error::I2c(_)) => return Err(Error::Interface),
            Ok(_) => {
                self.output_interlock_threshold = voltage / 0.035 + 35.6;
            }
        }

        Ok(())
    }

    /// Check if the channel is indicating an interlock has tripped.
    pub fn is_overdriven(&self) -> bool {
        let input_overdrive = self.pins.input_overdrive.is_low().unwrap();
        let output_overdrive = self.pins.output_overdrive.is_low().unwrap();

        input_overdrive || output_overdrive
    }

    /// Check if the channel is enabled.
    pub fn is_enabled(&self) -> bool {
        let enabled =
            self.pins.enable_power.is_high().unwrap() && self.pins.signal_on.is_high().unwrap();

        // TODO: Check that the bias is out of pinch off?

        enabled && !self.is_overdriven()
    }

    /// Check if the channel is indicating an alarm.
    pub fn is_alarmed(&self) -> bool {
        self.pins.alert.is_low().unwrap()
    }

    /// Enable the channel and power it up.
    pub fn enable(&mut self) -> Result<(), Error> {
        // TODO: Power-up the channel.
        Err(Error::NotImplemented)
    }

    /// Disable the channel and power it off.
    pub fn disable(&mut self) -> Result<(), Error> {
        self.pins.power_down_channel();

        // Set the bias DAC output into pinch-off.
        self.i2c_devices
            .bias_dac
            .set_voltage(-3.3)
            .expect("Failed to disable RF bias voltage");

        Ok(())
    }

    /// Get the temperature of the channel in celsius.
    pub fn get_temperature(&mut self) -> f32 {
        self.i2c_devices
            .temperature_monitor
            .get_remote_temperature()
            .unwrap()
    }

    /// Set the bias of the channel.
    ///
    /// # Args
    /// * `bias_voltage` - The desired bias voltage on the RF amplification transitor.
    pub fn set_bias(&mut self, bias_voltage: f32) -> Result<(), Error> {
        // The bias voltage is the inverse of the DAC output voltage.
        let bias_voltage = -1.0 * bias_voltage;

        match self.i2c_devices.bias_dac.set_voltage(bias_voltage) {
            Err(dac7571::Error::Bounds) => return Err(Error::Bounds),
            Err(_) => panic!("Failed to set DAC bias voltage"),
            Ok(voltage) => {
                self.bias_voltage = voltage;
                voltage
            }
        };

        Ok(())
    }

    /// Get current power measurements from the channel.
    ///
    /// # Returns
    /// The most recent power measurements of the channel.
    pub fn get_power_measurements(&mut self) -> PowerMeasurements {
        let v_p5v0mp = self
            .i2c_devices
            .power_monitor
            .get_voltage(ads7924::Channel::Three)
            .map_err(|_| Error::Interface)
            .unwrap();

        // The 28V current is sensed across a 100mOhm resistor with 100 Ohm input resistance. The
        // output resistance on the current sensor is 4.3K Ohm.
        //
        // From the LT6106 (current monitor) datasheet:
        // Vout = Vsns * Rout / Rin
        //
        // Given:
        // Vsns = Isns * Rsns
        // Rsns = 100m Ohm
        // Rin = 100 Ohm
        // Rout = 6.2K Ohm
        //
        // Vout = Isns * Rsns * Rout / Rin
        // Isns = (Vout * Rin) / Rsns / Rout
        let p28v_rail_current_sense = self
            .i2c_devices
            .power_monitor
            .get_voltage(ads7924::Channel::Zero)
            .map_err(|_| Error::Interface)
            .unwrap();
        let i_p28v0ch = (p28v_rail_current_sense * 100.0) / 0.100 / 4300.0;

        // P5V rail uses an Rout of 6.2K with identical other characteristics.
        let p5v_rail_current_sense = self
            .i2c_devices
            .power_monitor
            .get_voltage(ads7924::Channel::One)
            .map_err(|_| Error::Interface)
            .unwrap();
        let i_p5v0ch = (p5v_rail_current_sense * 100.0) / 0.100 / 6200.0;

        PowerMeasurements {
            v_p5v0mp,
            i_p28v0ch,
            i_p5v0ch,
        }
    }

    /// Get the current input power measurement.
    ///
    /// # Returns
    /// The input power in dBm.
    pub fn get_input_power(&mut self) -> f32 {
        // When operating at 100MHz, the power detectors specify the following output
        // characteristics for -10 dBm to 10 dBm (the equation uses slightly different coefficients
        // for different power levels and frequencies):
        //
        // dBm = V(Vout) / .035 V/dB - 35.6 dBm

        // The input power detector is then passed through an op-amp with gain 1.5x - this
        // modifies the slope from 35mV/dB to 52.5mV/dB
        let voltage = self.i2c_devices.input_power_adc.get_voltage().unwrap();

        voltage / 0.0525 - 35.6
    }

    /// Get the current reflected power measurement.
    ///
    /// # Args
    /// * `adc` - The ADC to use for performing the measurement.
    ///
    /// # Returns
    /// The reflected power in dBm.
    pub fn get_reflected_power(&mut self, mut adc: &mut hal::adc::Adc<hal::stm32::ADC3>) -> f32 {
        let sample = self
            .pins
            .adc_pins
            .reflected_power
            .convert(&mut adc, SampleTime::Cycles_480);
        let voltage = adc.sample_to_millivolts(sample) as f32 / 1000.0;

        // When operating at 100MHz, the power detectors specify the following output
        // characteristics for -10 dBm to 10 dBm (the equation uses slightly different coefficients
        // for different power levels and frequencies):
        //
        // dBm = V(Vout) / .035 V/dB - 35.6 dBm

        // The reflected power detector is then passed through an op-amp with gain 1.5x - this
        // modifies the slope from 35mV/dB to 52.5mV/dB
        voltage / 0.0525 - 35.6
    }

    /// Get the current output power measurement.
    ///
    /// # Args
    /// * `adc` - The ADC to use for performing the measurement.
    ///
    /// # Returns
    /// The output power in dBm.
    pub fn get_output_power(&mut self, mut adc: &mut hal::adc::Adc<hal::stm32::ADC3>) -> f32 {
        let sample = self
            .pins
            .adc_pins
            .tx_power
            .convert(&mut adc, SampleTime::Cycles_480);
        let voltage = adc.sample_to_millivolts(sample) as f32 / 1000.0;

        // When operating at 100MHz, the power detectors specify the following output
        // characteristics for -10 dBm to 10 dBm (the equation uses slightly different coefficients
        // for different power levels and frequencies):
        //
        // dBm = V(Vout) / .035 V/dB - 35.6 dBm
        voltage / 0.035 - 35.6
    }

    /// Get the current output power interlock threshold.
    ///
    /// # Returns
    /// The current output interlock threshold in dBm.
    pub fn get_output_interlock_threshold(&self) -> f32 {
        self.output_interlock_threshold
    }

    /// Get the current reflected power interlock threshold.
    ///
    /// # Returns
    /// The current reflected interlock threshold in dBm.
    pub fn get_reflected_interlock_threshold(&self) -> f32 {
        self.output_interlock_threshold
    }

    /// Get the current bias voltage programmed to the RF amplification transistor.
    pub fn get_bias_voltage(&mut self) -> f32 {
        self.bias_voltage
    }
}<|MERGE_RESOLUTION|>--- conflicted
+++ resolved
@@ -190,16 +190,10 @@
     enable_power: hal::gpio::gpiod::PD<Output<PushPull>>,
 
     // The alert and input overdrive pins have external pull resistors, so we don't need to pull
-<<<<<<< HEAD
-    // them internall.
+    // them internally.
     pub alert: hal::gpio::gpiod::PD<Input<Floating>>,
 
     pub input_overdrive: hal::gpio::gpioe::PE<Input<Floating>>,
-=======
-    // them internally.
-    alert_pin: hal::gpio::gpiod::PD<Input<Floating>>,
-    input_overdrive_pin: hal::gpio::gpioe::PE<Input<Floating>>,
->>>>>>> 27f2b500
 
     // There are no pullup/pulldown resistors on this input, so we will pull it down internally.
     pub output_overdrive: hal::gpio::gpioe::PE<Input<PullDown>>,
