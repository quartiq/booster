//! Booster NGFW Application

use heapless::{String, Vec};
use miniconf::{JsonCoreSlash, Postcard, TreeKey};
use sequential_storage::map;

use crate::hardware::{flash::Flash, platform};
use core::fmt::Write;

#[derive(Default, serde::Serialize, serde::Deserialize)]
pub struct SettingsItem {
    // We only make these owned vec/string to get around lifetime limitations.
    pub path: String<64>,
    pub data: Vec<u8, 256>,
}

impl map::StorageItem for SettingsItem {
    type Key = String<64>;
    type Error = postcard::Error;

    fn serialize_into(&self, buffer: &mut [u8]) -> Result<usize, Self::Error> {
        Ok(postcard::to_slice(self, buffer)?.len())
    }

    fn deserialize_from(buffer: &[u8]) -> Result<Self, Self::Error> {
        postcard::from_bytes(buffer)
    }

    fn key(&self) -> Self::Key {
        self.path.clone()
    }
}

pub fn load_from_flash<T: for<'d> JsonCoreSlash<'d, Y>, const Y: usize>(
    structure: &mut T,
    storage: &mut Flash,
) {
    // Loop over flash and read settings
    let mut buffer = [0u8; 512];
    for path in T::iter_paths::<String<64>>("/") {
        let path = path.unwrap();

        // Try to fetch the setting from flash.
        let item = match map::fetch_item::<SettingsItem, _>(
            storage,
            storage.range(),
            &mut buffer,
            path.clone(),
        ) {
            Err(e) => {
                log::warn!("Failed to fetch `{path}` from flash: {e:?}");
                continue;
            }
            Ok(Some(item)) => item,
            _ => continue,
        };

        log::info!("Loading initial `{path}` from flash");

        let flavor = postcard::de_flavors::Slice::new(&item.data);
        if let Err(e) = structure.set_postcard_by_key(path.split('/').skip(1), flavor) {
            log::warn!("Failed to deserialize `{path}` from flash: {e:?}");
        }
    }
    log::info!("Loaded settings from Flash");
}

pub struct SerialSettingsPlatform {
    pub metadata: &'static crate::hardware::metadata::ApplicationMetadata,
    pub storage: Flash,

    /// The interface to read/write data to/from serially (via text) to the user.
    pub interface: serial_settings::BestEffortInterface<crate::hardware::SerialPort>,
}

impl SerialSettingsPlatform {
    pub fn save_item(&mut self, buffer: &mut [u8], key: String<64>, value: Vec<u8, 256>) {
        let mut item = SettingsItem {
            path: key,
            data: value,
        };

        item.data.resize(item.data.capacity(), 0).unwrap();

        let range = self.storage.range();

        // Check if the settings has changed from what's currently in flash (or if it doesn't
        // yet exist).
        if map::fetch_item::<SettingsItem, _>(
            &mut self.storage,
            range.clone(),
            buffer,
            item.path.clone(),
        )
        .unwrap()
        .map(|old| old.data != item.data)
        .unwrap_or(true)
        {
            log::info!("Storing `{}` to flash", item.path);
            map::store_item(&mut self.storage, range, buffer, item).unwrap();
        }
    }
}

#[derive(Debug)]
pub enum Error<F> {
    Postcard(postcard::Error),
    Flash(F),
}

impl<F> From<postcard::Error> for Error<F> {
    fn from(e: postcard::Error) -> Self {
        Self::Postcard(e)
    }
}

impl serial_settings::Platform<5> for SerialSettingsPlatform {
    type Interface = serial_settings::BestEffortInterface<crate::hardware::SerialPort>;

    type Settings = crate::settings::Settings;

    type Error = Error<<Flash as embedded_storage::nor_flash::ErrorType>::Error>;

    fn save(
        &mut self,
        buffer: &mut [u8],
        key: Option<&str>,
        settings: &Self::Settings,
    ) -> Result<(), Self::Error> {
        let mut save_setting = |path: String<64>| {
            let mut data = Vec::new();
            let flavor = postcard::ser_flavors::Slice::new(&mut data);
            let len = match settings.get_postcard_by_key(path.split('/').skip(1), flavor) {
                Err(e) => {
                    log::warn!("Failed to save `{}` to flash: {e:?}", path);
                    return;
                }
                Ok(slice) => slice.len(),
            };
            data.truncate(len);
            self.save_item(buffer, path, data)
        };

        if let Some(path) = key {
<<<<<<< HEAD
            save_setting(path.into());
=======
            save_setting(path.parse().unwrap()).unwrap()
>>>>>>> 82e608fa
        } else {
            for path in Self::Settings::iter_paths::<String<64>>("/") {
                // TODO: Should we reserve the RF transforms to exist in RF channel EEPROM? These are
                // likely hardware- and channel-specific. Tracking issue is
                // https://github.com/quartiq/booster/issues/404
                save_setting(path.unwrap());
            }
        }

        Ok(())
    }

    /// Execute a platform specific command.
    fn cmd(&mut self, cmd: &str) {
        match cmd {
            "reboot" => {
                cortex_m::interrupt::disable();
                platform::shutdown_channels();
                cortex_m::peripheral::SCB::sys_reset();
            }
            "dfu" => {
                cortex_m::interrupt::disable();

                // Power off all output channels and reset the MCU.
                platform::shutdown_channels();

                platform::reset_to_dfu_bootloader();
            }
            "service" => {
                writeln!(
                    &mut self.interface,
                    "{:<20}: {} [{}]",
                    "Version", self.metadata.firmware_version, self.metadata.profile,
                )
                .unwrap();
                writeln!(
                    &mut self.interface,
                    "{:<20}: {}",
                    "Hardware Revision", self.metadata.hardware_version
                )
                .unwrap();
                writeln!(
                    &mut self.interface,
                    "{:<20}: {}",
                    "Rustc Version", self.metadata.rust_version
                )
                .unwrap();
                writeln!(
                    &mut self.interface,
                    "{:<20}: {}",
                    "Features", self.metadata.features
                )
                .unwrap();
                writeln!(
                    &mut self.interface,
                    "{:<20}: {}",
                    "Detected Phy", self.metadata.phy
                )
                .unwrap();
                writeln!(
                    &mut self.interface,
                    "{:<20}: {}",
                    "Panic Info", self.metadata.panic_info
                )
                .unwrap();
                writeln!(
                    &mut self.interface,
                    "{:<20}: {}",
                    "Watchdog Detected", self.metadata.watchdog
                )
                .unwrap();

                // Use this as a mechanism for the user to "acknowledge" the service state of
                // the device. This will allow RF channels to re-enable.
                platform::clear_reset_flags();
            }
            other => {
                writeln!(
                    self.interface_mut(),
                    "Invalid platform command: `{other}` is not in [`dfu`, `service`, `reboot`]"
                )
                .ok();
            }
        }
    }

    /// Return a mutable reference to the `Interface`.
    fn interface_mut(&mut self) -> &mut Self::Interface {
        &mut self.interface
    }
}<|MERGE_RESOLUTION|>--- conflicted
+++ resolved
@@ -142,11 +142,7 @@
         };
 
         if let Some(path) = key {
-<<<<<<< HEAD
-            save_setting(path.into());
-=======
-            save_setting(path.parse().unwrap()).unwrap()
->>>>>>> 82e608fa
+            save_setting(path.parse().unwrap())
         } else {
             for path in Self::Settings::iter_paths::<String<64>>("/") {
                 // TODO: Should we reserve the RF transforms to exist in RF channel EEPROM? These are
