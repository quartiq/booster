--- conflicted
+++ resolved
@@ -153,11 +153,8 @@
         usb_terminal: SerialTerminal,
         mqtt_client: MqttClient,
         watchdog: WatchdogManager,
-<<<<<<< HEAD
         identifier: String<heapless::consts::U32>,
-=======
         delay: AsmDelay,
->>>>>>> 65d2dd06
     }
 
     #[init(schedule = [telemetry, channel_monitor, button, usb, fans])]
@@ -484,11 +481,8 @@
             mqtt_client,
             usb_terminal,
             watchdog: watchdog_manager,
-<<<<<<< HEAD
             identifier,
-=======
             delay: delay,
->>>>>>> 65d2dd06
         }
     }
 
@@ -693,11 +687,7 @@
             .unwrap();
     }
 
-<<<<<<< HEAD
-    #[idle(resources=[main_bus, mqtt_client, watchdog, identifier])]
-=======
-    #[idle(resources=[main_bus, mqtt_client, watchdog, delay])]
->>>>>>> 65d2dd06
+    #[idle(resources=[main_bus, mqtt_client, watchdog, identifier, delay])]
     fn idle(mut c: idle::Context) -> ! {
         let mut manager = c
             .resources
