--- conflicted
+++ resolved
@@ -17,21 +17,13 @@
 
 use enum_iterator::IntoEnumIterator;
 use stm32f4xx_hal as hal;
+use miniconf::Miniconf;
 
 #[macro_use]
 extern crate log;
 
 use panic_persist as _;
 
-<<<<<<< HEAD
-use core::fmt::Write;
-
-use heapless::String;
-use minimq::QoS;
-use miniconf::Miniconf;
-
-=======
->>>>>>> f84043d7
 mod delay;
 mod hardware;
 mod linear_transformation;
@@ -70,9 +62,9 @@
     Fault,
 }
 
-#[derive(Miniconf)]
-struct Settings {
-    channel: [ChannelSettings; 8],
+#[derive(Default, Miniconf)]
+pub struct Settings {
+    pub channel: [ChannelSettings; 8],
 }
 
 static LOGGER: BufferedLog = BufferedLog::new();
@@ -106,16 +98,12 @@
             main_bus: booster.main_bus,
             buttons: booster.buttons,
             leds: booster.leds,
-<<<<<<< HEAD
-            net_devices: net::NetworkDevices::new(booster.ethernet),
-=======
             net_devices: net::NetworkDevices::new(
                 minimq::embedded_nal::IpAddr::V4(booster.settings.broker()),
                 booster.network_stack,
                 booster.settings.id(),
                 booster.delay,
             ),
->>>>>>> f84043d7
             usb_terminal: SerialTerminal::new(
                 booster.usb_device,
                 booster.usb_serial,
@@ -237,16 +225,8 @@
             });
 
             // Broadcast the measured data over the telemetry interface.
-<<<<<<< HEAD
-            if let Ok(measurements) = measurements {
+            if let Ok(ref measurements) = measurements {
                 c.resources.net_devices.telemetry.report_telemetry(channel, measurements);
-=======
-            if let Ok(ref measurements) = measurements {
-                c.resources
-                    .net_devices
-                    .telemetry
-                    .report_telemetry(channel, measurements);
->>>>>>> f84043d7
             }
         }
 
@@ -303,6 +283,11 @@
             .unwrap();
     }
 
+    #[task(priority = 1, resources=[main_bus])]
+    fn update_settings(_: update_settings::Context) {
+        // TODO: Apply settings.
+    }
+
     #[task(priority = 2, schedule=[usb], resources=[usb_terminal, watchdog])]
     fn usb(mut c: usb::Context) {
         // Check in with the watchdog.
@@ -323,7 +308,7 @@
             .unwrap();
     }
 
-    #[idle(resources=[main_bus, net_devices, watchdog])]
+    #[idle(resources=[main_bus, net_devices, watchdog], spawn=[update_settings])]
     fn idle(mut c: idle::Context) -> ! {
         loop {
             // Check in with the watchdog.
@@ -331,14 +316,13 @@
                 .watchdog
                 .lock(|watchdog| watchdog.check_in(WatchdogClient::IdleTask));
 
-<<<<<<< HEAD
             // Handle the Miniconf settings interface.
             match c.resources.net_devices.lock(|net| net.settings.update()) {
-                Ok(true) => c.spawn.update_settings.spawn(),
+                Ok(true) => c.spawn.update_settings().unwrap(),
                 Ok(false) => cortex_m::asm::wfi(),
                 other => log::warn!("Miniconf update failure: {:?}", other)
             }
-=======
+
             // Handle the MQTT control interface.
             let main_bus = &mut c.resources.main_bus;
             c.resources
@@ -347,10 +331,6 @@
 
             // Handle the network stack processing if needed.
             c.resources.net_devices.lock(|net| net.process());
->>>>>>> f84043d7
-
-            // Handle requests/responses.
-            c.rmanager.update(&mut c.resources);
         }
     }
 
