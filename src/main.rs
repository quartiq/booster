//! Booster NGFW Application
//!
//! # Copyright
//! Copyright (C) 2020 QUARTIQ GmbH - All Rights Reserved
//! Unauthorized usage, editing, or copying is strictly prohibited.
//! Proprietary and confidential.
#![no_std]
#![no_main]

#[cfg(not(any(feature = "phy_enc424j600", feature = "phy_w5500")))]
compile_error!(
    "A least one PHY device must be enabled. Use a feature gate to
    enable."
);
#[cfg(all(feature = "phy_enc424j600", feature = "phy_w5500"))]
compile_error!("Cannot enable multiple ethernet PHY devices.");

#[cfg(feature = "phy_enc424j600")]
compile_error!("ENC424J600 is not currently implemented");

use enum_iterator::IntoEnumIterator;
use miniconf::Miniconf;
use stm32f4xx_hal as hal;

#[macro_use]
extern crate log;

use panic_persist as _;

mod delay;
mod hardware;
mod linear_transformation;
mod logger;
mod net;
mod serial_terminal;
mod settings;
mod watchdog;

use logger::BufferedLog;
use serial_terminal::SerialTerminal;
use settings::BoosterSettings;

use hardware::{
    setup::MainBus,
    user_interface::{ButtonEvent, Color, UserButtons, UserLeds},
    Channel, CPU_FREQ,
};

use settings::channel_settings::ChannelSettings;

use watchdog::{WatchdogClient, WatchdogManager};

use rtic::cyccnt::Duration;

/// An enumeration of possible errors with the device.
#[derive(Debug, Copy, Clone, serde::Serialize)]
pub enum Error {
    Invalid,
    InvalidState,
    Interface,
    Foldback,
    Bounds,
    Fault,
}

#[derive(Default, Miniconf)]
pub struct Settings {
    pub channel: [ChannelSettings; 8],
}

static LOGGER: BufferedLog = BufferedLog::new();

#[rtic::app(device = stm32f4xx_hal::stm32, peripherals = true, monotonic = rtic::cyccnt::CYCCNT)]
const APP: () = {
    struct Resources {
        main_bus: MainBus,
        buttons: UserButtons,
        leds: UserLeds,
        usb_terminal: SerialTerminal,
        net_devices: net::NetworkDevices,
        watchdog: WatchdogManager,
    }

    #[init(schedule = [telemetry, channel_monitor, button, usb, fans])]
    fn init(c: init::Context) -> init::LateResources {
        // Configure booster hardware.
        let mut booster = hardware::setup::setup(c.core, c.device);

        let mut settings = Settings::default();

        for idx in Channel::into_enum_iter() {
            booster
                .main_bus
                .channels
                .channel_mut(idx)
                .map(|(channel, _)| settings.channel[idx as usize] = *channel.context().settings())
                .unwrap_or_else(|| {
                    settings.channel[idx as usize].enabled = false;
                    settings.channel[idx as usize].rf_disable = true;
                    settings.channel[idx as usize].bias_voltage = 0.0;
                });
        }

        let watchdog_manager = WatchdogManager::new(booster.watchdog);

        // Kick-start the periodic software tasks.
        c.schedule.channel_monitor(c.start).unwrap();
        c.schedule.telemetry(c.start).unwrap();
        c.schedule.button(c.start).unwrap();
        c.schedule.usb(c.start).unwrap();
        c.schedule.fans(c.start).unwrap();

        init::LateResources {
            main_bus: booster.main_bus,
            buttons: booster.buttons,
            leds: booster.leds,
            net_devices: net::NetworkDevices::new(
                minimq::embedded_nal::IpAddr::V4(booster.settings.broker()),
                booster.network_stack,
                booster.settings.id(),
                settings,
            ),
            usb_terminal: SerialTerminal::new(
                booster.usb_device,
                booster.usb_serial,
                booster.settings,
            ),
            watchdog: watchdog_manager,
        }
    }

    #[task(priority = 3, schedule = [channel_monitor], resources=[main_bus, leds, watchdog])]
    fn channel_monitor(c: channel_monitor::Context) {
        // Check in with the watchdog.
        c.resources.watchdog.check_in(WatchdogClient::Monitor);
        // Check all of the timer channels.
        let leds = c.resources.leds;
        for idx in Channel::into_enum_iter() {
            let status = c
                .resources
                .main_bus
                .channels
                .channel_mut(idx)
                .map(|(channel, _)| channel.update())
                // Clear all LEDs for this channel.
                .unwrap_or_default();
            // Echo the measured values to the LEDs on the user interface for this channel.
            leds.set_led(Color::Green, idx, status.powered);
            leds.set_led(Color::Yellow, idx, status.rf_disabled);
            leds.set_led(Color::Red, idx, status.blocked);
        }
        // Propagate the updated LED values to the user interface.
        leds.update();

        // Schedule to run this task periodically at 10Hz.
        c.schedule
            .channel_monitor(c.scheduled + Duration::from_cycles(CPU_FREQ / 10))
            .unwrap();
    }

    #[task(priority = 1, schedule = [fans], resources=[main_bus, watchdog])]
    fn fans(mut c: fans::Context) {
        // Check in with the watchdog.
        c.resources
            .watchdog
            .lock(|watchdog| watchdog.check_in(WatchdogClient::Fan));

        // Determine the maximum channel temperature.
        let mut temperatures: [Option<f32>; 8] = [None; 8];

        for idx in Channel::into_enum_iter() {
            temperatures[idx as usize] = c.resources.main_bus.lock(|main_bus| {
                main_bus
                    .channels
                    .channel_mut(idx)
                    .map(|(channel, _)| channel.context_mut().get_temperature())
            });
        }

        // Update the fan speeds.
        c.resources
            .main_bus
            .lock(|main_bus| main_bus.fans.update(temperatures));

        // Schedule to run this task periodically at 1Hz.
        c.schedule
            .fans(c.scheduled + Duration::from_cycles(CPU_FREQ))
            .unwrap();
    }

    #[task(priority = 1, schedule = [telemetry], resources=[main_bus, net_devices, watchdog])]
    fn telemetry(mut c: telemetry::Context) {
        // Check in with the watchdog.
        c.resources
            .watchdog
            .lock(|watchdog| watchdog.check_in(WatchdogClient::Telemetry));
        let tele = &mut c.resources.net_devices.telemetry;
        // Gather telemetry for all of the channels.
        for idx in Channel::into_enum_iter() {
            c.resources.main_bus.lock(|main_bus| {
                main_bus
                    .channels
                    .channel_mut(idx)
                    .map(|(ch, adc)| tele.report_telemetry(idx, &ch.context_mut().get_status(adc)))
            });
<<<<<<< HEAD
=======

            // Broadcast the measured data over the telemetry interface.
            if let Ok(ref measurements) = measurements {
                c.resources
                    .net_devices
                    .control
                    .report_telemetry(channel, measurements);
            }
>>>>>>> fd5a9db2
        }

        // Schedule to run this task periodically at 2Hz.
        c.schedule
            .telemetry(c.scheduled + Duration::from_cycles(CPU_FREQ / 2))
            .unwrap();
    }

    #[task(priority = 2, spawn=[button], schedule = [button], resources=[main_bus, buttons, watchdog])]
    fn button(mut c: button::Context) {
        // Check in with the watchdog.
        c.resources
            .watchdog
            .lock(|watchdog| watchdog.check_in(WatchdogClient::Button));

        if let Some(event) = c.resources.buttons.update() {
            for idx in Channel::into_enum_iter() {
                c.resources.main_bus.lock(|main_bus| {
                    main_bus
                        .channels
                        .channel_mut(idx)
                        .map(|(channel, _)| match event {
                            ButtonEvent::InterlockReset => {
                                // It is possible to attempt to re-enable the channel before it was
                                // fully disabled. Ignore this transient error - the user may need
                                // to press twice.
                                channel.interlock_reset().ok();
                            }
                            ButtonEvent::Standby => channel.standby(),
                        })
                });
            }
        }

        // Schedule to run this task every 3ms.
        c.schedule
            .button(c.scheduled + Duration::from_cycles(3 * (CPU_FREQ / 1000)))
            .unwrap();
    }

    #[task(priority = 1, resources=[net_devices, main_bus])]
    fn update_settings(mut c: update_settings::Context) {
        let all_settings = c.resources.net_devices.settings.settings();

        for idx in Channel::into_enum_iter() {
            let settings = &all_settings.channel[idx as usize];
            c.resources.main_bus.lock(|main_bus| {
                main_bus.channels.channel_mut(idx).map(|(channel, _)| {
                    channel.handle_settings(settings).unwrap_or_else(|err| {
                        log::warn!("Settings failure on {:?}: {:?}", idx, err)
                    })
                })
            });
        }
    }

    #[task(priority = 2, schedule=[usb], resources=[usb_terminal, watchdog])]
    fn usb(mut c: usb::Context) {
        // Check in with the watchdog.
        c.resources
            .watchdog
            .lock(|watchdog| watchdog.check_in(WatchdogClient::Usb));

        // Process any log output.
        LOGGER.process(c.resources.usb_terminal);

        // Handle the USB serial terminal.
        c.resources.usb_terminal.process();

        // Schedule to run this task every 10ms.
        c.schedule
            .usb(c.scheduled + Duration::from_cycles(10 * (CPU_FREQ / 1_000)))
            .unwrap();
    }

    #[idle(resources=[main_bus, net_devices, watchdog], spawn=[update_settings])]
    fn idle(mut c: idle::Context) -> ! {
        loop {
            // Check in with the watchdog.
            c.resources
                .watchdog
                .lock(|watchdog| watchdog.check_in(WatchdogClient::Idle));

            // Handle the Miniconf settings interface.
            match c.resources.net_devices.lock(|net| net.settings.update()) {
                Ok(true) => c.spawn.update_settings().unwrap(),
                Ok(false) => {}
                other => log::warn!("Miniconf update failure: {:?}", other),
            }

            // Handle the MQTT control interface.
            let main_bus = &mut c.resources.main_bus;
            c.resources
                .net_devices
                .lock(|net| net.control.update(main_bus));

            // Handle the network stack processing if needed.
            c.resources.net_devices.lock(|net| net.process());
        }
    }

    extern "C" {
        fn EXTI0();
        fn EXTI1();
        fn EXTI2();
        fn EXTI3();
        fn USART1();
        fn USART2();
    }
};<|MERGE_RESOLUTION|>--- conflicted
+++ resolved
@@ -194,26 +194,15 @@
         c.resources
             .watchdog
             .lock(|watchdog| watchdog.check_in(WatchdogClient::Telemetry));
-        let tele = &mut c.resources.net_devices.telemetry;
+        let control = &mut c.resources.net_devices.control;
         // Gather telemetry for all of the channels.
+        // And broadcast the measured data over the telemetry interface.
         for idx in Channel::into_enum_iter() {
             c.resources.main_bus.lock(|main_bus| {
-                main_bus
-                    .channels
-                    .channel_mut(idx)
-                    .map(|(ch, adc)| tele.report_telemetry(idx, &ch.context_mut().get_status(adc)))
+                main_bus.channels.channel_mut(idx).map(|(ch, adc)| {
+                    control.report_telemetry(idx, &ch.context_mut().get_status(adc))
+                })
             });
-<<<<<<< HEAD
-=======
-
-            // Broadcast the measured data over the telemetry interface.
-            if let Ok(ref measurements) = measurements {
-                c.resources
-                    .net_devices
-                    .control
-                    .report_telemetry(channel, measurements);
-            }
->>>>>>> fd5a9db2
         }
 
         // Schedule to run this task periodically at 2Hz.
