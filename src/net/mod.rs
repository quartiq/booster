//! Booster network management definitions
//!
//! # Copyright
//! Copyright (C) 2020 QUARTIQ GmbH - All Rights Reserved
//! Unauthorized usage, editing, or copying is strictly prohibited.
//! Proprietary and confidential.
use crate::hardware::{clock::SystemTimer, NetworkStack};

use core::fmt::Write;
use heapless::String;

mod mqtt_control;
mod shared;

use shared::NetworkManager;

type NetworkStackProxy = shared::NetworkStackProxy<'static, NetworkStack>;

/// Container structure for holding all network devices.
///
/// # Note
/// All devices accessing the shared stack must be contained within a single structure to prevent
/// potential pre-emption when using the `shared` network stack.
pub struct NetworkDevices {
    pub control: mqtt_control::ControlClient,
    pub settings: miniconf::MqttClient<crate::Settings, NetworkStackProxy, SystemTimer, 256>,

    // The stack reference is only used if the ENC424J600 PHY is used.
    #[allow(dead_code)]
    stack: NetworkStackProxy,
}

impl NetworkDevices {
    /// Construct all of Booster's Network devices.
    ///
    /// # Args
    /// * `broker` - The broker IP address for MQTT.
    /// * `stack` - The network stack to use for communications.
    /// * `identifier` - The unique identifier of this device.
    pub fn new(
        broker: minimq::embedded_nal::IpAddr,
        stack: NetworkStack,
        identifier: &str,
        settings: crate::Settings,
    ) -> Self {
        let shared =
            cortex_m::singleton!(: NetworkManager<NetworkStack> = NetworkManager::new(stack))
                .unwrap();

        let mut miniconf_client: String<128> = String::new();
        write!(&mut miniconf_client, "booster-{}-settings", identifier).unwrap();

        let mut miniconf_prefix: String<128> = String::new();
        write!(&mut miniconf_prefix, "dt/sinara/booster/{}", identifier).unwrap();

        Self {
<<<<<<< HEAD
            telemetry: telemetry::TelemetryClient::new(broker, shared.acquire_stack(), identifier),
            controller: ControlState::new(broker, shared.acquire_stack(), identifier),
=======
            control: mqtt_control::ControlClient::new(
                broker,
                shared.acquire_stack(),
                identifier,
                delay,
            ),
>>>>>>> fd5a9db2
            settings: miniconf::MqttClient::new(
                shared.acquire_stack(),
                &miniconf_client,
                &miniconf_prefix,
                broker,
                SystemTimer::default(),
                settings,
            )
            .unwrap(),
            stack: shared.acquire_stack(),
        }
    }

    /// Process the network stack.
    ///
    /// # Note
    /// This function must be called periodically to handle ingress/egress of packets and update
    /// state management.
    pub fn process(&mut self) -> bool {
        #[cfg(feature = "phy_enc424j600")]
        return self
            .stack
            .lock(|stack| stack.poll())
            .map_err(|_| Ok(true))
            .unwrap();

        false
    }
}<|MERGE_RESOLUTION|>--- conflicted
+++ resolved
@@ -54,17 +54,7 @@
         write!(&mut miniconf_prefix, "dt/sinara/booster/{}", identifier).unwrap();
 
         Self {
-<<<<<<< HEAD
-            telemetry: telemetry::TelemetryClient::new(broker, shared.acquire_stack(), identifier),
-            controller: ControlState::new(broker, shared.acquire_stack(), identifier),
-=======
-            control: mqtt_control::ControlClient::new(
-                broker,
-                shared.acquire_stack(),
-                identifier,
-                delay,
-            ),
->>>>>>> fd5a9db2
+            control: mqtt_control::ControlClient::new(broker, shared.acquire_stack(), identifier),
             settings: miniconf::MqttClient::new(
                 shared.acquire_stack(),
                 &miniconf_client,
