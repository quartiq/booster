--- conflicted
+++ resolved
@@ -24,7 +24,6 @@
     }
 }
 
-<<<<<<< HEAD
 /// Generate a manual I2C bus reset to clear the bus.
 ///
 /// # Args
@@ -65,7 +64,8 @@
     delay.delay_us(5);
     sda.set_high().ok();
     delay.delay_us(5);
-=======
+}
+
 /// Check if a watchdog reset has been detected.
 ///
 /// # Returns
@@ -81,5 +81,4 @@
     let rcc = unsafe { &*hal::stm32::RCC::ptr() };
 
     rcc.csr.modify(|_, w| w.rmvf().set_bit());
->>>>>>> 4c178347
 }