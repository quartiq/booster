--- conflicted
+++ resolved
@@ -59,14 +59,9 @@
         transitions: {
             *Off + PowerChannel / start_powerup_timeout = Powerup,
 
-<<<<<<< HEAD
             Powerup(Instant<SystemTimer>) + PowerupElapsed = Powered,
             Powerup(Instant<SystemTimer>) + TurnOff / start_powerdown_timeout = Powerdown,
             Powerup(Instant<SystemTimer>) + Fault(ChannelFault) / handle_fault = Blocked,
-=======
-    /// The channel is in the enabling process. The parameter is the instant that power-up began.
-    Powerup(Instant),
->>>>>>> 4818443f
 
             Powered + Enable = Enabled,
             Powered + TurnOff / start_powerdown_timeout = Powerdown,
@@ -87,50 +82,8 @@
             // TODO: smlang is complaining about this one
             //Powerdown(Instant<SystemTimer>) + PowerChannel / start_powerup_timeout = Powerup,
 
-<<<<<<< HEAD
             // TODO: Faults during a blocked state should not change the state.
             //Blocked(ChannelFault) + Fault(ChannelFault) / handle_fault = Blocked,
-=======
-impl serde::Serialize for ChannelState {
-    fn serialize<S: serde::Serializer>(&self, serializer: S) -> Result<S::Ok, S::Error> {
-        match *self {
-            ChannelState::Blocked(ChannelFault::SupplyAlert) => {
-                serializer.serialize_unit_variant("ChannelState", 0, "Blocked(SupplyAlert)")
-            }
-            ChannelState::Blocked(ChannelFault::UnderTemperature) => {
-                serializer.serialize_unit_variant("ChannelState", 0, "Blocked(UnderTempeterature)")
-            }
-            ChannelState::Blocked(ChannelFault::OverTemperature) => {
-                serializer.serialize_unit_variant("ChannelState", 0, "Blocked(OverTemperature)")
-            }
-            ChannelState::Disabled => {
-                serializer.serialize_unit_variant("ChannelState", 1, "Disabled")
-            }
-            ChannelState::Powerup(_) => {
-                serializer.serialize_unit_variant("ChannelState", 2, "Powerup")
-            }
-            ChannelState::Powered => {
-                serializer.serialize_unit_variant("ChannelState", 3, "Powered")
-            }
-            ChannelState::Enabled => {
-                serializer.serialize_unit_variant("ChannelState", 4, "Enabled")
-            }
-            ChannelState::Tripped(Interlock::Input) => {
-                serializer.serialize_unit_variant("ChannelState", 5, "Tripped(Input)")
-            }
-            ChannelState::Tripped(Interlock::Output) => {
-                serializer.serialize_unit_variant("ChannelState", 5, "Tripped(Output)")
-            }
-            ChannelState::Tripped(Interlock::Reflected) => {
-                serializer.serialize_unit_variant("ChannelState", 5, "Tripped(Reflected)")
-            }
-            ChannelState::Powerdown(_) => {
-                serializer.serialize_unit_variant("ChannelState", 6, "Powerdown")
-            }
-            ChannelState::WillPowerupEnable => {
-                serializer.serialize_unit_variant("ChannelState", 7, "WillPowerupEnable")
-            }
->>>>>>> 4818443f
         }
     }
 
@@ -184,76 +137,11 @@
             fault
         }
 
-<<<<<<< HEAD
         fn start_powerup_timeout(&mut self) -> Instant<SystemTimer> {
             // The LM3880 requires 180ms to power up all supplies on the channel. We add an
             // additional 20ms margin.
             self.clock.try_now().unwrap() + 200.millis()
         }
-=======
-        let new_state = match self.state {
-            // It is never valid to transition out of the blocked state.
-            ChannelState::Blocked(_) => return Err(Error::InvalidState),
-
-            // It is only valid to transition from disabled into the power-up state.
-            ChannelState::Disabled => match new_state {
-                ChannelState::Disabled
-                | ChannelState::Powerup(_)
-                | ChannelState::WillPowerupEnable => new_state,
-                _ => return Err(Error::InvalidState),
-            },
-
-            // During power up, it is only possible to transition to powered, enabled, or
-            // power-down.
-            ChannelState::Powerup(_) => match new_state {
-                ChannelState::Enabled | ChannelState::Powered | ChannelState::Powerdown(_) => {
-                    new_state
-                }
-                _ => return Err(Error::InvalidState),
-            },
-
-            // When powered, it is only valid to enter enabled or power-down.
-            ChannelState::Powered => match new_state {
-                ChannelState::Powered | ChannelState::Enabled | ChannelState::Powerdown(_) => {
-                    new_state
-                }
-                _ => return Err(Error::InvalidState),
-            },
-
-            // When enabled, it is only possible to transition to powered, powerdown, or tripped.
-            ChannelState::Enabled => match new_state {
-                ChannelState::Enabled
-                | ChannelState::Powered
-                | ChannelState::Tripped(_)
-                | ChannelState::Powerup(_)
-                | ChannelState::Powerdown(_) => new_state,
-                _ => return Err(Error::InvalidState),
-            },
-
-            // When powering down, it is only possible to finish the power-down process.
-            ChannelState::Powerdown(_) => match new_state {
-                ChannelState::Disabled => new_state,
-                _ => return Err(Error::InvalidState),
-            },
-
-            // When in the WillPowerUpEnable state, it is only valid to enter the `PowerUp` state
-            // with the enable flag asserted.
-            ChannelState::WillPowerupEnable => match new_state {
-                ChannelState::Powerup(_) => new_state,
-                _ => return Err(Error::InvalidState),
-            },
-
-            // When tripped, it is only possible to re-enable, enter powered mode, or enter
-            // power-down.  Note that semantically, `Powered` and `Tripped` are identical states -
-            // the channel is powered, but RF output is disabled.
-            ChannelState::Tripped(_) => match new_state {
-                ChannelState::Powerdown(_) | ChannelState::Powered | ChannelState::Enabled => {
-                    new_state
-                }
-                _ => return Err(Error::InvalidState),
-            },
-        };
->>>>>>> 4818443f
 
         fn start_powerdown_timeout(&mut self) -> Instant<SystemTimer> {
             // Note that we use 500ms here due to the worst-case power-sequencing operation of the
@@ -636,25 +524,9 @@
         }
 
         match self.state_machine.state() {
-<<<<<<< HEAD
             sm::States::Powerup(complete_time) => {
                 if self.state_machine.context.clock.try_now() > complete_time {
                     self.state_machine.process_event(sm::Events::PowerupElapsed).unwrap();
-=======
-            ChannelState::Powerup(start_time) => {
-                // The LM3880 requires 180ms to power up all supplies on the channel. We add an
-                // additional 20ms margin.
-
-                // TODO: Replace constant definition of CPU frequency here.
-                if start_time.elapsed() > Duration::from_cycles(200 * (168_000_000 / 1000)) {
-                    if self.settings().enabled && !self.settings().output_disable {
-                        self.enable_output()?;
-                    } else {
-                        self.state_machine
-                            .transition(ChannelState::Powered)
-                            .unwrap();
-                    }
->>>>>>> 4818443f
                 }
             }
 
@@ -677,17 +549,12 @@
                 }
             }
 
-<<<<<<< HEAD
             sm::States::Powered => {
                 // If we finished powerup and the channel should be enabled, enable it now.
                 if self.settings.settings().enabled && !self.settings.settings().output_disable {
                     self.enable_output().unwrap();
                 }
             }
-=======
-            // Begin the power-up and enabling process immediately.
-            ChannelState::WillPowerupEnable => self.start_powerup().unwrap(),
->>>>>>> 4818443f
 
             // There's no active transitions in the following states.
             sm::States::Off
@@ -719,39 +586,9 @@
 
     /// Start the power-up process for channel.
     pub fn start_powerup(&mut self) -> Result<(), Error> {
-<<<<<<< HEAD
         // TODO: If we are just tripped or are already powered, we can re-enable the channel by cycling
         // the ON_OFFn input.
         self.state_machine.process_event(sm::Events::PowerChannel)?;
-=======
-        let should_enable = self.settings().enabled && !self.settings().output_disable;
-
-        // If we are just tripped or are already powered, we can re-enable the channel by cycling
-        // the ON_OFFn input.
-        match self.state_machine.state() {
-            ChannelState::Tripped(_) | ChannelState::Powered => {
-                if should_enable {
-                    return self.enable_output();
-                } else {
-                    return self.state_machine.transition(ChannelState::Powered);
-                }
-            }
-
-            // If we're already enabled and we're supposed to be, there's nothing to do.
-            ChannelState::Enabled if should_enable => return Ok(()),
-
-            // If we're already powering up, there's nothing to do.
-            ChannelState::Powerup(_) => return Ok(()),
-
-            _ => {}
-        }
-
-        // We will be starting the supply sequencer for the RF channel power rail. This will take
-        // some time. We can't set the bias DAC until those supplies have stabilized.
-        self.state_machine
-            .transition(ChannelState::Powerup(Instant::now()))
-            .unwrap();
->>>>>>> 4818443f
 
         // Place the bias DAC to drive the RF amplifier into pinch-off during the power-up process.
         self.i2c_devices
@@ -830,15 +667,9 @@
         if self.settings.settings() == new_settings {
             return Ok(());
         }
-<<<<<<< HEAD
 
         let settings = self.settings.settings_mut();
 
-=======
-
-        let settings = self.settings.settings_mut();
-
->>>>>>> 4818443f
         let bias_changed = new_settings.bias_voltage != settings.bias_voltage;
         let interlock_updated = settings
             .output_power_transform
