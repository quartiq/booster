--- conflicted
+++ resolved
@@ -1,127 +1,40 @@
-<<<<<<< HEAD
-pub type SmoltcpDevice<'a> = smoltcp_mac::SmoltcpDevice<'a, 'static, 8, 8>;
-pub type Manager<'a, Mac> = smoltcp_mac::Manager<'a, 'static, Mac, 8, 8>;
-=======
-//! Smoltcp device implementation for external ethernet MACs.
-//!
-//! # Design
-//!
-//! ## Ownership Issues
-//!
-//! Smoltcp must own a means to communicate with the PHY. However, smoltcp may have multiple RX/TX
-//! tokens in flight. Because of this, when Smoltcp tries to consume an RX/TX token, it would have
-//! to also own the means to transmit or review via the MAC.
-//!
-//! Because the `receive()` API of [smoltcp::phy::Device] requires provisioning two tokens, it's
-//! not possible for each token to own a mutable reference to the underlying MAC. To get around
-//! this, the MAC is not owned by smoltp at all, but rather Smoltcp is given a software device with
-//! RX and TX FIFOs to the driver that handles ingress and egress on the MAC. With this design,
-//! Smoltcp can allocate a frame buffer for a TX frame and populate it. When ready to transmit,
-//! it then enqueues the prepared frame in the FIFO.
-//!
-//! Periodically, the driver for the MAC then checks the TX FIFO for any outbound frames and
-//! transmits them if they are available. Similarly, it checks the MAC for any received ethernet
-//! frames and enqueues them to an RX FIFO for ingression into Smoltcp.
-//!
-//! In this file, the [Manager] is the owner of the hardware interface to the MAC and reads and
-//! writes frames to the device over SPI. It then enqueues/dequeues frames from the RX/TX FIFOs
-//! respectively as frames become available.
-//!
-//! Similarly, the [SmoltcpDevice] is the software construct with the RX/TX FIFO endpoints that can
-//! be passed to Smoltcp's interface and implements [smoltcp::phy::Device].
-//!
-//!
-//! ## Ethernet Frame Buffers
-//!
-//! In order to avoid large copying of ethernet frames between [SmoltcpDevice] and [Manager], the
-//! ethernet frames are allocated from a global [heapless::pool::Pool]. Because of the operation of
-//! the pool, buffers are not actually copied when the frames are enqueued/dequeued from the FIFOs.
-//! Instead, a [heapless::pool::Box] is used, which is a proxy to the underlying `static mut`
-//! buffer. This ensures that the ethernet frames are not copied when transferring data between the
-//! [SmoltcpDevice] and the [Manager]
 use super::Mac;
 use enc424j600::EthPhy;
-use heapless::pool::Box;
-use smoltcp_nal::smoltcp;
->>>>>>> d4d56d50
 
-pub struct WrappedW5500(
-    pub w5500::raw_device::RawDevice<w5500::bus::FourWire<super::Spi, super::SpiCs>>,
-);
-
-<<<<<<< HEAD
-#[cfg(feature = "phy_w5500")]
-impl smoltcp_mac::ExternalMac for WrappedW5500 {
+impl smoltcp_mac::ExternalMac for Mac {
     type Error = ();
 
     fn receive_frame(&mut self, frame: &mut [u8]) -> Result<usize, Self::Error> {
-        let len = self.0.read_frame(frame).unwrap();
-        Ok(len)
-    }
-
-    fn send_frame(&mut self, frame: &[u8]) -> Result<(), Self::Error> {
-        self.0.write_frame(frame).unwrap();
-        Ok(())
-    }
-}
-
-#[cfg(feature = "phy_enc424j600")]
-use enc424j600::EthPhy;
-
-#[cfg(feature = "phy_enc424j600")]
-impl smoltcp_mac::ExternalMac for enc424j600::Enc424j600<super::Spi, super::SpiCs> {
-    type Error = ();
-
-    fn receive_frame(&mut self, frame: &mut [u8]) -> Result<usize, Self::Error> {
-        match self.recv_packet(false) {
-            Ok(rx_packet) => {
-                rx_packet.write_frame_to(&mut frame.payload[..]);
-                frame.length = rx_packet.get_frame_length();
-                frame.length != 0
-=======
-impl ExternalMac for Mac {
-    fn receive_frame(&mut self, frame: &mut Frame) -> bool {
-        match self {
-            Mac::W5500(mac) => {
-                let len = mac.read_frame(&mut frame.payload[..]).unwrap();
-                frame.length = len;
-
-                len != 0
->>>>>>> d4d56d50
-            }
+        let len = match self {
+            Mac::W5500(mac) => mac.read_frame(frame).unwrap(),
             Mac::Enc424j600(mac) => match mac.recv_packet(false) {
                 Ok(rx_packet) => {
-                    rx_packet.write_frame_to(&mut frame.payload[..]);
-                    frame.length = rx_packet.get_frame_length();
-                    frame.length != 0
+                    rx_packet.write_frame_to(&mut frame[..]);
+                    rx_packet.get_frame_length()
                 }
 
-                Err(enc424j600::Error::NoRxPacketError) => false,
+                Err(enc424j600::Error::NoRxPacketError) => 0,
 
                 Err(other) => {
                     panic!("Unexpected MAC error: {:?}", other);
                 }
             },
-        }
+        };
+
+        Ok(len)
     }
 
-<<<<<<< HEAD
     fn send_frame(&mut self, frame: &[u8]) -> Result<(), Self::Error> {
-        let mut tx_packet = enc424j600::tx::TxPacket::new();
-        tx_packet.update_frame(&frame[..], frame.len());
-        self.send_packet(&tx_packet).unwrap();
-=======
-    fn send_frame(&mut self, frame: &Frame) {
         match self {
             Mac::W5500(mac) => {
-                mac.write_frame(&frame.payload[..frame.length]).unwrap();
+                mac.write_frame(frame).unwrap();
             }
             Mac::Enc424j600(mac) => {
                 let mut tx_packet = enc424j600::tx::TxPacket::new();
-                tx_packet.update_frame(&frame.payload[..], frame.length);
+                tx_packet.update_frame(&frame[..], frame.len());
                 mac.send_packet(&tx_packet).unwrap();
             }
         }
->>>>>>> d4d56d50
+        Ok(())
     }
 }